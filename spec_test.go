package cron

import (
	"testing"
	"time"
)

func TestActivation(t *testing.T) {
	tests := []struct {
		time, spec string
		expected   bool
	}{
		// Every fifteen minutes.
		{"Mon Jul 9 15:00 2012", "0/15 * * * *", true},
		{"Mon Jul 9 15:45 2012", "0/15 * * * *", true},
		{"Mon Jul 9 15:40 2012", "0/15 * * * *", false},

		// Every fifteen minutes, starting at 5 minutes.
		{"Mon Jul 9 15:05 2012", "5/15 * * * *", true},
		{"Mon Jul 9 15:20 2012", "5/15 * * * *", true},
		{"Mon Jul 9 15:50 2012", "5/15 * * * *", true},

		// Named months
		{"Sun Jul 15 15:00 2012", "0/15 * * Jul *", true},
		{"Sun Jul 15 15:00 2012", "0/15 * * Jun *", false},

		// Everything set.
		{"Sun Jul 15 08:30 2012", "0 30 08 ? Jul Sun", true},
		{"Sun Jul 15 08:30 2012", "0 30 08 15 Jul ?", true},
		{"Mon Jul 16 08:30 2012", "0 30 08 ? Jul Sun", false},
		{"Mon Jul 16 08:30 2012", "0 30 08 15 Jul ?", false},

		// Predefined schedules
		{"Mon Jul 9 15:00 2012", "@hourly", true},
		{"Mon Jul 9 15:04 2012", "@hourly", false},
		{"Mon Jul 9 15:00 2012", "@daily", false},
		{"Mon Jul 9 00:00 2012", "@daily", true},
		{"Mon Jul 9 00:00 2012", "@weekly", false},
		{"Sun Jul 8 00:00 2012", "@weekly", true},
		{"Sun Jul 8 01:00 2012", "@weekly", false},
		{"Sun Jul 8 00:00 2012", "@monthly", false},
		{"Sun Jul 1 00:00 2012", "@monthly", true},

		// Test interaction of DOW and DOM.
		// If both are specified, then only one needs to match.
		{"Sun Jul 15 00:00 2012", "0 * * 1,15 * Sun", true},
		{"Fri Jun 15 00:00 2012", "0 * * 1,15 * Sun", true},
		{"Wed Aug 1 00:00 2012", "0 * * 1,15 * Sun", true},

		// However, if one has a star, then both need to match.
		{"Sun Jul 15 00:00 2012", "0 * * * * Mon", false},
		{"Sun Jul 15 00:00 2012", "0 * * */10 * Sun", false},
		{"Mon Jul 9 00:00 2012", "0 * * 1,15 * *", false},
		{"Sun Jul 15 00:00 2012", "0 * * 1,15 * *", true},
		{"Sun Jul 15 00:00 2012", "0 * * */2 * Sun", true},
	}

	for _, test := range tests {
		sched, err := Parse(test.spec)
		if err != nil {
			t.Error(err)
			continue
		}
		actual := sched.Next(getTime(test.time).Add(-1 * time.Second))
		expected := getTime(test.time)
		if test.expected && expected != actual || !test.expected && expected == actual {
			t.Errorf("Fail evaluating %s on %s: (expected) %s != %s (actual)",
				test.spec, test.time, expected, actual)
		}
	}
}

func TestNext(t *testing.T) {
	runs := []struct {
		time, spec string
		expected   string
	}{
		// Simple cases
		{"Mon Jul 9 14:45 2012", "0/15 * * * *", "Mon Jul 9 15:00 2012"},
		{"Mon Jul 9 14:59 2012", "0/15 * * * *", "Mon Jul 9 15:00 2012"},
		{"Mon Jul 9 14:59:59 2012", "0/15 * * * *", "Mon Jul 9 15:00 2012"},

		// Wrap around hours
		{"Mon Jul 9 15:45 2012", "20-35/15 * * * *", "Mon Jul 9 16:20 2012"},

		// Wrap around days
		{"Mon Jul 9 23:46 2012", "*/15 * * * *", "Tue Jul 10 00:00 2012"},
		{"Mon Jul 9 23:45 2012", "20-35/15 * * * *", "Tue Jul 10 00:20 2012"},
		{"Mon Jul 9 23:35:51 2012", "15/35 20-35/15 * * * *", "Tue Jul 10 00:20:15 2012"},
		{"Mon Jul 9 23:35:51 2012", "15/35 20-35/15 1/2 * * *", "Tue Jul 10 01:20:15 2012"},
		{"Mon Jul 9 23:35:51 2012", "15/35 20-35/15 10-12 * * *", "Tue Jul 10 10:20:15 2012"},

		{"Mon Jul 9 23:35:51 2012", "15/35 20-35/15 1/2 */2 * *", "Thu Jul 11 01:20:15 2012"},
		{"Mon Jul 9 23:35:51 2012", "15/35 20-35/15 * 9-20 * *", "Wed Jul 10 00:20:15 2012"},
		{"Mon Jul 9 23:35:51 2012", "15/35 20-35/15 * 9-20 Jul *", "Wed Jul 10 00:20:15 2012"},

		// Wrap around months
		{"Mon Jul 9 23:35 2012", "0 0 0 9 Apr-Oct ?", "Thu Aug 9 00:00 2012"},
		{"Mon Jul 9 23:35 2012", "0 0 0 */5 Apr,Aug,Oct Mon", "Mon Aug 6 00:00 2012"},
		{"Mon Jul 9 23:35 2012", "0 0 0 */5 Oct Mon", "Mon Oct 1 00:00 2012"},

		// Wrap around years
		{"Mon Jul 9 23:35 2012", "0 0 0 * Feb Mon", "Mon Feb 4 00:00 2013"},
		{"Mon Jul 9 23:35 2012", "0 0 0 * Feb Mon/2", "Fri Feb 1 00:00 2013"},

		// Wrap around minute, hour, day, month, and year
		{"Mon Dec 31 23:59:45 2012", "0 * * * * *", "Tue Jan 1 00:00:00 2013"},

		// Leap year
		{"Mon Jul 9 23:35 2012", "0 0 0 29 Feb ?", "Mon Feb 29 00:00 2016"},

		// Daylight savings time 2am EST (-5) -> 3am EDT (-4)
<<<<<<< HEAD
		{"2012-03-11T00:00:00-0500", "0 30 2 11 Mar ?", "2013-03-11T02:30:00-0400"},

		// hourly job
		{"2012-03-11T00:00:00-0500", "0 0 * * * ?", "2012-03-11T01:00:00-0500"},
		{"2012-03-11T01:00:00-0500", "0 0 * * * ?", "2012-03-11T03:00:00-0400"},
		{"2012-03-11T03:00:00-0400", "0 0 * * * ?", "2012-03-11T04:00:00-0400"},
		{"2012-03-11T04:00:00-0400", "0 0 * * * ?", "2012-03-11T05:00:00-0400"},

		// 1am nightly job
		{"2012-03-11T00:00:00-0500", "0 0 1 * * ?", "2012-03-11T01:00:00-0500"},
		{"2012-03-11T01:00:00-0500", "0 0 1 * * ?", "2012-03-12T01:00:00-0400"},

		// 2am nightly job (skipped)
		{"2012-03-11T00:00:00-0500", "0 0 2 * * ?", "2012-03-12T02:00:00-0400"},

		// Daylight savings time 2am EDT (-4) => 1am EST (-5)
		{"2012-11-04T00:00:00-0400", "0 30 2 04 Nov ?", "2012-11-04T02:30:00-0500"},
		{"2012-11-04T01:45:00-0400", "0 30 1 04 Nov ?", "2012-11-04T01:30:00-0500"},
=======
		{"2012-03-11T00:00:00-0500", "TZ=America/New_York 0 30 2 11 Mar ?", "2013-03-11T02:30:00-0400"},

		// hourly job
		{"2012-03-11T00:00:00-0500", "TZ=America/New_York 0 0 * * * ?", "2012-03-11T01:00:00-0500"},
		{"2012-03-11T01:00:00-0500", "TZ=America/New_York 0 0 * * * ?", "2012-03-11T03:00:00-0400"},
		{"2012-03-11T03:00:00-0400", "TZ=America/New_York 0 0 * * * ?", "2012-03-11T04:00:00-0400"},
		{"2012-03-11T04:00:00-0400", "TZ=America/New_York 0 0 * * * ?", "2012-03-11T05:00:00-0400"},

		// 1am nightly job
		{"2012-03-11T00:00:00-0500", "TZ=America/New_York 0 0 1 * * ?", "2012-03-11T01:00:00-0500"},
		{"2012-03-11T01:00:00-0500", "TZ=America/New_York 0 0 1 * * ?", "2012-03-12T01:00:00-0400"},

		// 2am nightly job (skipped)
		{"2012-03-11T00:00:00-0500", "TZ=America/New_York 0 0 2 * * ?", "2012-03-12T02:00:00-0400"},

		// Daylight savings time 2am EDT (-4) => 1am EST (-5)
		{"2012-11-04T00:00:00-0400", "TZ=America/New_York 0 30 2 04 Nov ?", "2012-11-04T02:30:00-0500"},
		{"2012-11-04T01:45:00-0400", "TZ=America/New_York 0 30 1 04 Nov ?", "2012-11-04T01:30:00-0500"},

		// hourly job
		{"2012-11-04T00:00:00-0400", "TZ=America/New_York 0 0 * * * ?", "2012-11-04T01:00:00-0400"},
		{"2012-11-04T01:00:00-0400", "TZ=America/New_York 0 0 * * * ?", "2012-11-04T01:00:00-0500"},
		{"2012-11-04T01:00:00-0500", "TZ=America/New_York 0 0 * * * ?", "2012-11-04T02:00:00-0500"},

		// 1am nightly job (runs twice)
		{"2012-11-04T00:00:00-0400", "TZ=America/New_York 0 0 1 * * ?", "2012-11-04T01:00:00-0400"},
		{"2012-11-04T01:00:00-0400", "TZ=America/New_York 0 0 1 * * ?", "2012-11-04T01:00:00-0500"},
		{"2012-11-04T01:00:00-0500", "TZ=America/New_York 0 0 1 * * ?", "2012-11-05T01:00:00-0500"},

		// 2am nightly job
		{"2012-11-04T00:00:00-0400", "TZ=America/New_York 0 0 2 * * ?", "2012-11-04T02:00:00-0500"},
		{"2012-11-04T02:00:00-0500", "TZ=America/New_York 0 0 2 * * ?", "2012-11-05T02:00:00-0500"},

		// 3am nightly job
		{"2012-11-04T00:00:00-0400", "TZ=America/New_York 0 0 3 * * ?", "2012-11-04T03:00:00-0500"},
		{"2012-11-04T03:00:00-0500", "TZ=America/New_York 0 0 3 * * ?", "2012-11-05T03:00:00-0500"},
>>>>>>> be2e0b0d

		// hourly job
		{"2012-11-04T00:00:00-0400", "0 0 * * * ?", "2012-11-04T01:00:00-0400"},
		{"2012-11-04T01:00:00-0400", "0 0 * * * ?", "2012-11-04T01:00:00-0500"},
		{"2012-11-04T01:00:00-0500", "0 0 * * * ?", "2012-11-04T02:00:00-0500"},

		// 1am nightly job (runs twice)
		{"2012-11-04T00:00:00-0400", "0 0 1 * * ?", "2012-11-04T01:00:00-0400"},
		{"2012-11-04T01:00:00-0400", "0 0 1 * * ?", "2012-11-04T01:00:00-0500"},
		{"2012-11-04T01:00:00-0500", "0 0 1 * * ?", "2012-11-05T01:00:00-0500"},

		// 2am nightly job
		{"2012-11-04T00:00:00-0400", "0 0 2 * * ?", "2012-11-04T02:00:00-0500"},
		{"2012-11-04T02:00:00-0500", "0 0 2 * * ?", "2012-11-05T02:00:00-0500"},

		// 3am nightly job
		{"2012-11-04T00:00:00-0400", "0 0 3 * * ?", "2012-11-04T03:00:00-0500"},
		{"2012-11-04T03:00:00-0500", "0 0 3 * * ?", "2012-11-05T03:00:00-0500"},

		// Unsatisfiable
		{"Mon Jul 9 23:35 2012", "0 0 0 30 Feb ?", ""},
		{"Mon Jul 9 23:35 2012", "0 0 0 31 Apr ?", ""},
	}

	for _, c := range runs {
		sched, err := Parse(c.spec)
		if err != nil {
			t.Error(err)
			continue
		}
		actual := sched.Next(getTime(c.time))
		expected := getTime(c.expected)
		if !actual.Equal(expected) {
			t.Errorf("%s, \"%s\": (expected) %v != %v (actual)", c.time, c.spec, expected, actual)
		}
	}
}

func TestErrors(t *testing.T) {
	invalidSpecs := []string{
		"xyz",
		"60 0 * * *",
		"0 60 * * *",
		"0 0 * * XYZ",
	}
	for _, spec := range invalidSpecs {
		_, err := Parse(spec)
		if err == nil {
			t.Error("expected an error parsing: ", spec)
		}
	}
}

func getTime(value string) time.Time {
	if value == "" {
		return time.Time{}
	}

	var layouts = []string{
		"Mon Jan 2 15:04 2006",
		"Mon Jan 2 15:04:05 2006",
	}
	for _, layout := range layouts {
		if t, err := time.ParseInLocation(layout, value, time.Local); err == nil {
			return t
		}
	}
<<<<<<< HEAD

	return t
}

func TestNextWithTz(t *testing.T) {
	runs := []struct {
		time, spec string
		expected   string
	}{
		// Failing tests
		{"2016-01-03T13:09:03+0530", "0 14 14 * * *", "2016-01-03T14:14:00+0530"},
		{"2016-01-03T04:09:03+0530", "0 14 14 * * ?", "2016-01-03T14:14:00+0530"},

		// Passing tests
		{"2016-01-03T14:09:03+0530", "0 14 14 * * *", "2016-01-03T14:14:00+0530"},
		{"2016-01-03T14:00:00+0530", "0 14 14 * * ?", "2016-01-03T14:14:00+0530"},
	}
	for _, c := range runs {
		sched, err := Parse(c.spec)
		if err != nil {
			t.Error(err)
			continue
		}
		actual := sched.Next(getTimeTZ(c.time))
		expected := getTimeTZ(c.expected)
		if !actual.Equal(expected) {
			t.Errorf("%s, \"%s\": (expected) %v != %v (actual)", c.time, c.spec, expected, actual)
		}
	}
}

func getTimeTZ(value string) time.Time {
	if value == "" {
		return time.Time{}
	}
	t, err := time.Parse("Mon Jan 2 15:04 2006", value)
	if err != nil {
		t, err = time.Parse("Mon Jan 2 15:04:05 2006", value)
		if err != nil {
			t, err = time.Parse("2006-01-02T15:04:05-0700", value)
			if err != nil {
				panic(err)
			}
		}
	}

	return t
=======
	if t, err := time.Parse("2006-01-02T15:04:05-0700", value); err == nil {
		return t
	}
	panic("could not parse time value " + value)
>>>>>>> be2e0b0d
}<|MERGE_RESOLUTION|>--- conflicted
+++ resolved
@@ -25,10 +25,10 @@
 		{"Sun Jul 15 15:00 2012", "0/15 * * Jun *", false},
 
 		// Everything set.
-		{"Sun Jul 15 08:30 2012", "0 30 08 ? Jul Sun", true},
-		{"Sun Jul 15 08:30 2012", "0 30 08 15 Jul ?", true},
-		{"Mon Jul 16 08:30 2012", "0 30 08 ? Jul Sun", false},
-		{"Mon Jul 16 08:30 2012", "0 30 08 15 Jul ?", false},
+		{"Sun Jul 15 08:30 2012", "30 08 ? Jul Sun", true},
+		{"Sun Jul 15 08:30 2012", "30 08 15 Jul ?", true},
+		{"Mon Jul 16 08:30 2012", "30 08 ? Jul Sun", false},
+		{"Mon Jul 16 08:30 2012", "30 08 15 Jul ?", false},
 
 		// Predefined schedules
 		{"Mon Jul 9 15:00 2012", "@hourly", true},
@@ -43,20 +43,20 @@
 
 		// Test interaction of DOW and DOM.
 		// If both are specified, then only one needs to match.
-		{"Sun Jul 15 00:00 2012", "0 * * 1,15 * Sun", true},
-		{"Fri Jun 15 00:00 2012", "0 * * 1,15 * Sun", true},
-		{"Wed Aug 1 00:00 2012", "0 * * 1,15 * Sun", true},
+		{"Sun Jul 15 00:00 2012", "* * 1,15 * Sun", true},
+		{"Fri Jun 15 00:00 2012", "* * 1,15 * Sun", true},
+		{"Wed Aug 1 00:00 2012", "* * 1,15 * Sun", true},
 
 		// However, if one has a star, then both need to match.
-		{"Sun Jul 15 00:00 2012", "0 * * * * Mon", false},
-		{"Sun Jul 15 00:00 2012", "0 * * */10 * Sun", false},
-		{"Mon Jul 9 00:00 2012", "0 * * 1,15 * *", false},
-		{"Sun Jul 15 00:00 2012", "0 * * 1,15 * *", true},
-		{"Sun Jul 15 00:00 2012", "0 * * */2 * Sun", true},
+		{"Sun Jul 15 00:00 2012", "* * * * Mon", false},
+		{"Sun Jul 15 00:00 2012", "* * */10 * Sun", false},
+		{"Mon Jul 9 00:00 2012", "* * 1,15 * *", false},
+		{"Sun Jul 15 00:00 2012", "* * 1,15 * *", true},
+		{"Sun Jul 15 00:00 2012", "* * */2 * Sun", true},
 	}
 
 	for _, test := range tests {
-		sched, err := Parse(test.spec)
+		sched, err := ParseStandard(test.spec)
 		if err != nil {
 			t.Error(err)
 			continue
@@ -76,16 +76,16 @@
 		expected   string
 	}{
 		// Simple cases
-		{"Mon Jul 9 14:45 2012", "0/15 * * * *", "Mon Jul 9 15:00 2012"},
-		{"Mon Jul 9 14:59 2012", "0/15 * * * *", "Mon Jul 9 15:00 2012"},
-		{"Mon Jul 9 14:59:59 2012", "0/15 * * * *", "Mon Jul 9 15:00 2012"},
+		{"Mon Jul 9 14:45 2012", "0 0/15 * * * *", "Mon Jul 9 15:00 2012"},
+		{"Mon Jul 9 14:59 2012", "0 0/15 * * * *", "Mon Jul 9 15:00 2012"},
+		{"Mon Jul 9 14:59:59 2012", "0 0/15 * * * *", "Mon Jul 9 15:00 2012"},
 
 		// Wrap around hours
-		{"Mon Jul 9 15:45 2012", "20-35/15 * * * *", "Mon Jul 9 16:20 2012"},
+		{"Mon Jul 9 15:45 2012", "0 20-35/15 * * * *", "Mon Jul 9 16:20 2012"},
 
 		// Wrap around days
-		{"Mon Jul 9 23:46 2012", "*/15 * * * *", "Tue Jul 10 00:00 2012"},
-		{"Mon Jul 9 23:45 2012", "20-35/15 * * * *", "Tue Jul 10 00:20 2012"},
+		{"Mon Jul 9 23:46 2012", "0 */15 * * * *", "Tue Jul 10 00:00 2012"},
+		{"Mon Jul 9 23:45 2012", "0 20-35/15 * * * *", "Tue Jul 10 00:20 2012"},
 		{"Mon Jul 9 23:35:51 2012", "15/35 20-35/15 * * * *", "Tue Jul 10 00:20:15 2012"},
 		{"Mon Jul 9 23:35:51 2012", "15/35 20-35/15 1/2 * * *", "Tue Jul 10 01:20:15 2012"},
 		{"Mon Jul 9 23:35:51 2012", "15/35 20-35/15 10-12 * * *", "Tue Jul 10 10:20:15 2012"},
@@ -110,26 +110,6 @@
 		{"Mon Jul 9 23:35 2012", "0 0 0 29 Feb ?", "Mon Feb 29 00:00 2016"},
 
 		// Daylight savings time 2am EST (-5) -> 3am EDT (-4)
-<<<<<<< HEAD
-		{"2012-03-11T00:00:00-0500", "0 30 2 11 Mar ?", "2013-03-11T02:30:00-0400"},
-
-		// hourly job
-		{"2012-03-11T00:00:00-0500", "0 0 * * * ?", "2012-03-11T01:00:00-0500"},
-		{"2012-03-11T01:00:00-0500", "0 0 * * * ?", "2012-03-11T03:00:00-0400"},
-		{"2012-03-11T03:00:00-0400", "0 0 * * * ?", "2012-03-11T04:00:00-0400"},
-		{"2012-03-11T04:00:00-0400", "0 0 * * * ?", "2012-03-11T05:00:00-0400"},
-
-		// 1am nightly job
-		{"2012-03-11T00:00:00-0500", "0 0 1 * * ?", "2012-03-11T01:00:00-0500"},
-		{"2012-03-11T01:00:00-0500", "0 0 1 * * ?", "2012-03-12T01:00:00-0400"},
-
-		// 2am nightly job (skipped)
-		{"2012-03-11T00:00:00-0500", "0 0 2 * * ?", "2012-03-12T02:00:00-0400"},
-
-		// Daylight savings time 2am EDT (-4) => 1am EST (-5)
-		{"2012-11-04T00:00:00-0400", "0 30 2 04 Nov ?", "2012-11-04T02:30:00-0500"},
-		{"2012-11-04T01:45:00-0400", "0 30 1 04 Nov ?", "2012-11-04T01:30:00-0500"},
-=======
 		{"2012-03-11T00:00:00-0500", "TZ=America/New_York 0 30 2 11 Mar ?", "2013-03-11T02:30:00-0400"},
 
 		// hourly job
@@ -166,7 +146,6 @@
 		// 3am nightly job
 		{"2012-11-04T00:00:00-0400", "TZ=America/New_York 0 0 3 * * ?", "2012-11-04T03:00:00-0500"},
 		{"2012-11-04T03:00:00-0500", "TZ=America/New_York 0 0 3 * * ?", "2012-11-05T03:00:00-0500"},
->>>>>>> be2e0b0d
 
 		// hourly job
 		{"2012-11-04T00:00:00-0400", "0 0 * * * ?", "2012-11-04T01:00:00-0400"},
@@ -213,7 +192,7 @@
 		"0 0 * * XYZ",
 	}
 	for _, spec := range invalidSpecs {
-		_, err := Parse(spec)
+		_, err := ParseStandard(spec)
 		if err == nil {
 			t.Error("expected an error parsing: ", spec)
 		}
@@ -234,9 +213,10 @@
 			return t
 		}
 	}
-<<<<<<< HEAD
-
-	return t
+	if t, err := time.Parse("2006-01-02T15:04:05-0700", value); err == nil {
+		return t
+	}
+	panic("could not parse time value " + value)
 }
 
 func TestNextWithTz(t *testing.T) {
@@ -245,15 +225,15 @@
 		expected   string
 	}{
 		// Failing tests
-		{"2016-01-03T13:09:03+0530", "0 14 14 * * *", "2016-01-03T14:14:00+0530"},
-		{"2016-01-03T04:09:03+0530", "0 14 14 * * ?", "2016-01-03T14:14:00+0530"},
+		{"2016-01-03T13:09:03+0530", "14 14 * * *", "2016-01-03T14:14:00+0530"},
+		{"2016-01-03T04:09:03+0530", "14 14 * * ?", "2016-01-03T14:14:00+0530"},
 
 		// Passing tests
-		{"2016-01-03T14:09:03+0530", "0 14 14 * * *", "2016-01-03T14:14:00+0530"},
-		{"2016-01-03T14:00:00+0530", "0 14 14 * * ?", "2016-01-03T14:14:00+0530"},
+		{"2016-01-03T14:09:03+0530", "14 14 * * *", "2016-01-03T14:14:00+0530"},
+		{"2016-01-03T14:00:00+0530", "14 14 * * ?", "2016-01-03T14:14:00+0530"},
 	}
 	for _, c := range runs {
-		sched, err := Parse(c.spec)
+		sched, err := ParseStandard(c.spec)
 		if err != nil {
 			t.Error(err)
 			continue
@@ -282,10 +262,4 @@
 	}
 
 	return t
-=======
-	if t, err := time.Parse("2006-01-02T15:04:05-0700", value); err == nil {
-		return t
-	}
-	panic("could not parse time value " + value)
->>>>>>> be2e0b0d
 }